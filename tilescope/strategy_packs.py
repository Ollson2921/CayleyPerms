--- conflicted
+++ resolved
@@ -25,11 +25,7 @@
         super().__init__(*args, **kwargs)
 
     @classmethod
-<<<<<<< HEAD
     def vertical_insertion_encoding(cls):
-=======
-    def insertion_encoding(cls):
->>>>>>> cc779ce4
         """Vertical insertion encoding strategy pack."""
         return TileScopePack(
             initial_strats=[
@@ -100,7 +96,6 @@
             expansion_strats=[
                 [
                     CellInsertionFactory(),
-<<<<<<< HEAD
                 ]
             ],  # Iterable[Iterable[Strategy]]
             ver_strats=[AtomStrategy()],  # Iterable[Strategy]
@@ -126,11 +121,6 @@
             expansion_strats=[
                 [
                     PointPlacementFactory(),
-=======
-                    PointPlacementFactory(),  # make this initial?
-                    # RowInsertionFactory(),
-                    # ColInsertionFactory(),
->>>>>>> cc779ce4
                 ]
             ],  # Iterable[Iterable[Strategy]]
             ver_strats=[AtomStrategy()],  # Iterable[Strategy]
