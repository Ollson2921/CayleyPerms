"""Module containing various strategy packs for running TileScope."""

from comb_spec_searcher import StrategyPack, AtomStrategy
from gridded_cayley_permutations import Tiling
from .strategies import (
    RemoveEmptyRowsAndColumnsStrategy,
    FactorStrategy,
    ShuffleFactorStrategy,
    VerticalInsertionEncodingPlacementFactory,
    VerticalInsertionEncodingRequirementInsertionFactory,
    HorizontalInsertionEncodingPlacementFactory,
    HorizontalInsertionEncodingRequirementInsertionFactory,
    CellInsertionFactory,
    PointPlacementFactory,
    LessThanRowColSeparationStrategy,
    LessThanOrEqualRowColSeparationStrategy,
<<<<<<< HEAD
    RowInsertionFactory,
    ColInsertionFactory,
=======
    SubclassVerificationStrategy,
>>>>>>> 469e9941
)


class TileScopePack(StrategyPack):
    """Strategy packs for TileScope."""

    def __init__(self, *args, **kwargs):
        super().__init__(*args, **kwargs)

    @classmethod
    def vertical_insertion_encoding(cls):
        """Vertical insertion encoding strategy pack."""
        return TileScopePack(
            initial_strats=[
                FactorStrategy(),
                VerticalInsertionEncodingRequirementInsertionFactory(),
            ],
            inferral_strats=[RemoveEmptyRowsAndColumnsStrategy()],
            expansion_strats=[[VerticalInsertionEncodingPlacementFactory()]],
            ver_strats=[AtomStrategy()],
            name="Vertical Insertion Encoding",
            symmetries=[],
            iterative=False,
        )

    @classmethod
    def horizontal_insertion_encoding(cls):
        """Horizontal insertion encoding strategy pack."""
        return TileScopePack(
            initial_strats=[
                FactorStrategy(),
                HorizontalInsertionEncodingRequirementInsertionFactory(),
            ],
            inferral_strats=[RemoveEmptyRowsAndColumnsStrategy()],
            expansion_strats=[[HorizontalInsertionEncodingPlacementFactory()]],
            ver_strats=[AtomStrategy()],
            name="Horizontal Insertion Encoding",
            symmetries=[],
            iterative=False,
        )

    @classmethod
    def point_placement(cls):
        """Point placements strategy pack."""
        return TileScopePack(
            inferral_strats=[
                RemoveEmptyRowsAndColumnsStrategy(),
                LessThanRowColSeparationStrategy(),
            ],  # Iterable[Strategy]
            initial_strats=[
                FactorStrategy(),
                LessThanOrEqualRowColSeparationStrategy(),
            ],  # Iterable[Strategy]
            expansion_strats=[
                [
                    CellInsertionFactory(),
                    PointPlacementFactory(),
                ]
            ],  # Iterable[Iterable[Strategy]]
            ver_strats=[AtomStrategy()],  # Iterable[Strategy]
            name="Point Placement",
            symmetries=[],
            iterative=False,
        )

    @classmethod
    def point_placement_initial_place_points(cls):
        """Point placements strategy pack, place points initially."""
        return TileScopePack(
            inferral_strats=[
                RemoveEmptyRowsAndColumnsStrategy(),
                LessThanRowColSeparationStrategy(),
                PointPlacementFactory(),
            ],  # Iterable[Strategy]
            initial_strats=[
                FactorStrategy(),
                LessThanOrEqualRowColSeparationStrategy(),
            ],  # Iterable[Strategy]
            expansion_strats=[
                [
                    CellInsertionFactory(),
                ]
            ],  # Iterable[Iterable[Strategy]]
            ver_strats=[AtomStrategy()],  # Iterable[Strategy]
            name="Point Placement initially place points",
            symmetries=[],
            iterative=False,
        )

    @classmethod
    def point_placement_initial_cell_insertion(cls):
        """Point placements strategy pack with cell insertion
        as an initial strategy."""
        return TileScopePack(
            inferral_strats=[
                RemoveEmptyRowsAndColumnsStrategy(),
                LessThanRowColSeparationStrategy(),
            ],  # Iterable[Strategy]
            initial_strats=[
                FactorStrategy(),
                LessThanOrEqualRowColSeparationStrategy(),
                CellInsertionFactory(),
            ],  # Iterable[Strategy]
            expansion_strats=[
                [
                    PointPlacementFactory(),
                ]
            ],  # Iterable[Iterable[Strategy]]
<<<<<<< HEAD
            ver_strats=[AtomStrategy()],  # Iterable[Strategy]
            name="Point Placement, initial cell insertion",
=======
            ver_strats=[
                AtomStrategy(),
            ],  # Iterable[Strategy]
            name="Point Placement",
            symmetries=[],
            iterative=False,
        )

    @classmethod
    def point_placement_subclass_ver_strat(cls, root: Tiling):
        """Point placements strategy pack."""
        return TileScopePack(
            inferral_strats=[
                RemoveEmptyRowsAndColumnsStrategy(),
                LessThanRowColSeparationStrategy(),
            ],  # Iterable[Strategy]
            initial_strats=[
                FactorStrategy(),
                LessThanOrEqualRowColSeparationStrategy(),
            ],  # Iterable[Strategy]
            expansion_strats=[
                [
                    CellInsertionFactory(),
                    PointPlacementFactory(),
                    # RowInsertionFactory(),
                    # ColInsertionFactory(),
                ]
            ],  # Iterable[Iterable[Strategy]]
            ver_strats=[
                AtomStrategy(),
                SubclassVerificationStrategy(root),
            ],  # Iterable[Strategy]
            name="Point Placement",
>>>>>>> 469e9941
            symmetries=[],
            iterative=False,
        )

    @classmethod
    def point_placements_shuffle(cls):
        """Point placements with shuffle strategy pack."""
        return TileScopePack(
            initial_strats=[
                ShuffleFactorStrategy(),
                LessThanOrEqualRowColSeparationStrategy(),
            ],  # Iterable[Strategy]
            inferral_strats=[
                RemoveEmptyRowsAndColumnsStrategy(),
                LessThanRowColSeparationStrategy(),
            ],  # Iterable[Strategy]
            expansion_strats=[
                [CellInsertionFactory(), PointPlacementFactory()]
            ],  # Iterable[Iterable[Strategy]]
            ver_strats=[AtomStrategy()],  # Iterable[Strategy]
            name="Point Placements Shuffle",
            symmetries=[],
            iterative=False,
        )

    @classmethod
    def point_placements_shuffle_initial_cell_insertion(cls):
        """Point placements with shuffle strategy pack with cell
        insertion as an initial strategy.."""
        return TileScopePack(
            initial_strats=[
                ShuffleFactorStrategy(),
                LessThanOrEqualRowColSeparationStrategy(),
            ],  # Iterable[Strategy]
            inferral_strats=[
                RemoveEmptyRowsAndColumnsStrategy(),
                LessThanRowColSeparationStrategy(),
            ],  # Iterable[Strategy]
            expansion_strats=[
                [CellInsertionFactory(), PointPlacementFactory()]
            ],  # Iterable[Iterable[Strategy]]
            ver_strats=[AtomStrategy()],  # Iterable[Strategy]
            name="Point Placements Shuffle, initial cell insertion",
            symmetries=[],
            iterative=False,
        )

    @classmethod
    def row_placement(cls):
        """Row placements strategy pack."""
        return TileScopePack(
            inferral_strats=[
                RemoveEmptyRowsAndColumnsStrategy(),
                LessThanRowColSeparationStrategy(),
            ],  # Iterable[Strategy]
            initial_strats=[
                FactorStrategy(),
                LessThanOrEqualRowColSeparationStrategy(),
            ],  # Iterable[Strategy]
            expansion_strats=[
                [
                    CellInsertionFactory(),
                    RowInsertionFactory(),
                ]
            ],  # Iterable[Iterable[Strategy]]
            ver_strats=[AtomStrategy()],  # Iterable[Strategy]
            name="Row Placement",
            symmetries=[],
            iterative=False,
        )

    @classmethod
    def col_placement(cls):
        """Column placements strategy pack."""
        return TileScopePack(
            inferral_strats=[
                RemoveEmptyRowsAndColumnsStrategy(),
                LessThanRowColSeparationStrategy(),
            ],  # Iterable[Strategy]
            initial_strats=[
                FactorStrategy(),
                LessThanOrEqualRowColSeparationStrategy(),
            ],  # Iterable[Strategy]
            expansion_strats=[
                [
                    CellInsertionFactory(),
                    ColInsertionFactory(),
                ]
            ],  # Iterable[Iterable[Strategy]]
            ver_strats=[AtomStrategy()],  # Iterable[Strategy]
            name="Column Placement",
            symmetries=[],
            iterative=False,
        )

    @classmethod
    def row_and_col_placement(cls):
        """Point placements strategy pack."""
        return TileScopePack(
            inferral_strats=[
                RemoveEmptyRowsAndColumnsStrategy(),
                LessThanRowColSeparationStrategy(),
            ],  # Iterable[Strategy]
            initial_strats=[
                FactorStrategy(),
                LessThanOrEqualRowColSeparationStrategy(),
            ],  # Iterable[Strategy]
            expansion_strats=[
                [
                    CellInsertionFactory(),
                    RowInsertionFactory(),
                    ColInsertionFactory(),
                ]
            ],  # Iterable[Iterable[Strategy]]
            ver_strats=[AtomStrategy()],  # Iterable[Strategy]
            name="Row and Column Placement",
            symmetries=[],
            iterative=False,
        )

    @classmethod
    def point_row_and_col_placement(cls):
        """Point, row and column placements strategy pack."""
        return TileScopePack(
            inferral_strats=[
                RemoveEmptyRowsAndColumnsStrategy(),
                LessThanRowColSeparationStrategy(),
            ],  # Iterable[Strategy]
            initial_strats=[
                FactorStrategy(),
                LessThanOrEqualRowColSeparationStrategy(),
            ],  # Iterable[Strategy]
            expansion_strats=[
                [
                    CellInsertionFactory(),
                    PointPlacementFactory(),
                    RowInsertionFactory(),
                    ColInsertionFactory(),
                ]
            ],  # Iterable[Iterable[Strategy]]
            ver_strats=[AtomStrategy()],  # Iterable[Strategy]
            name="Point, Row and Column Placement",
            symmetries=[],
            iterative=False,
        )

    @classmethod
    def row_placement_initial_cell_insertion(cls):
        """Row placements strategy pack with cell insertion
        as an initial strategy."""
        return TileScopePack(
            inferral_strats=[
                RemoveEmptyRowsAndColumnsStrategy(),
                LessThanRowColSeparationStrategy(),
            ],  # Iterable[Strategy]
            initial_strats=[
                FactorStrategy(),
                LessThanOrEqualRowColSeparationStrategy(),
                CellInsertionFactory(),
            ],  # Iterable[Strategy]
            expansion_strats=[
                [
                    RowInsertionFactory(),
                ]
            ],  # Iterable[Iterable[Strategy]]
            ver_strats=[AtomStrategy()],  # Iterable[Strategy]
            name="Row Placement with Cell Insertion initially",
            symmetries=[],
            iterative=False,
        )

    @classmethod
    def col_placement_initial_cell_insertion(cls):
        """Column placements strategy pack with cell insertion
        as an initial strategy."""
        return TileScopePack(
            inferral_strats=[
                RemoveEmptyRowsAndColumnsStrategy(),
                LessThanRowColSeparationStrategy(),
            ],  # Iterable[Strategy]
            initial_strats=[
                FactorStrategy(),
                LessThanOrEqualRowColSeparationStrategy(),
                CellInsertionFactory(),
            ],  # Iterable[Strategy]
            expansion_strats=[
                [
                    ColInsertionFactory(),
                ]
            ],  # Iterable[Iterable[Strategy]]
            ver_strats=[AtomStrategy()],  # Iterable[Strategy]
            name="Column Placement with Cell Insertion initially",
            symmetries=[],
            iterative=False,
        )

    @classmethod
    def row_and_col_placement_initial_cell_insertion(cls):
        """Point placements strategy pack with cell insertion
        as an initial strategy."""
        return TileScopePack(
            inferral_strats=[
                RemoveEmptyRowsAndColumnsStrategy(),
                LessThanRowColSeparationStrategy(),
            ],  # Iterable[Strategy]
            initial_strats=[
                FactorStrategy(),
                LessThanOrEqualRowColSeparationStrategy(),
                CellInsertionFactory(),
            ],  # Iterable[Strategy]
            expansion_strats=[
                [
                    RowInsertionFactory(),
                    ColInsertionFactory(),
                ]
            ],  # Iterable[Iterable[Strategy]]
            ver_strats=[AtomStrategy()],  # Iterable[Strategy]
            name="Row and Column Placement with Cell Insertion initially",
            symmetries=[],
            iterative=False,
        )

    @classmethod
    def point_row_and_col_placement_initial_cell_insertion(cls):
        """Point, row and column placements strategy pack with cell insertion
        as an initial strategy."""
        return TileScopePack(
            inferral_strats=[
                RemoveEmptyRowsAndColumnsStrategy(),
                LessThanRowColSeparationStrategy(),
            ],  # Iterable[Strategy]
            initial_strats=[
                FactorStrategy(),
                LessThanOrEqualRowColSeparationStrategy(),
                CellInsertionFactory(),
            ],  # Iterable[Strategy]
            expansion_strats=[
                [
                    PointPlacementFactory(),
                    RowInsertionFactory(),
                    ColInsertionFactory(),
                ]
            ],  # Iterable[Iterable[Strategy]]
            ver_strats=[AtomStrategy()],  # Iterable[Strategy]
            name="Point, Row and Column Placement with Cell Insertion initially",
            symmetries=[],
            iterative=False,
        )

    @classmethod
    def cell_insertion(cls):
        """Cell insertion strategy pack."""
        return TileScopePack(
            inferral_strats=[],  # Iterable[Strategy]
            initial_strats=[],  # Iterable[Strategy]
            expansion_strats=[
                [
                    CellInsertionFactory(),
                ]
            ],  # Iterable[Iterable[Strategy]]
            ver_strats=[AtomStrategy()],  # Iterable[Strategy]
            name="Cell Insertion",
            symmetries=[],
            iterative=False,
        )<|MERGE_RESOLUTION|>--- conflicted
+++ resolved
@@ -14,12 +14,9 @@
     PointPlacementFactory,
     LessThanRowColSeparationStrategy,
     LessThanOrEqualRowColSeparationStrategy,
-<<<<<<< HEAD
     RowInsertionFactory,
     ColInsertionFactory,
-=======
     SubclassVerificationStrategy,
->>>>>>> 469e9941
 )
 
 
@@ -128,14 +125,8 @@
                     PointPlacementFactory(),
                 ]
             ],  # Iterable[Iterable[Strategy]]
-<<<<<<< HEAD
             ver_strats=[AtomStrategy()],  # Iterable[Strategy]
             name="Point Placement, initial cell insertion",
-=======
-            ver_strats=[
-                AtomStrategy(),
-            ],  # Iterable[Strategy]
-            name="Point Placement",
             symmetries=[],
             iterative=False,
         )
@@ -165,7 +156,6 @@
                 SubclassVerificationStrategy(root),
             ],  # Iterable[Strategy]
             name="Point Placement",
->>>>>>> 469e9941
             symmetries=[],
             iterative=False,
         )
