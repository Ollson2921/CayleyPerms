--- conflicted
+++ resolved
@@ -13,13 +13,6 @@
 
 [testenv]
 description = run test
-<<<<<<< HEAD
-basepython = 
-    py311: python3.11
-    py312: python3.12
-    py313: python3.13
-=======
->>>>>>> 88e335e4
 usedevelop = true
 deps =
     pytest==8.3.5
