"""Imports all of the strategies."""

from .requirement_insertions import (
    RequirementInsertionStrategy,
    VerticalInsertionEncodingRequirementInsertionFactory,
    HorizontalInsertionEncodingRequirementInsertionFactory,
    CellInsertionFactory,
)
from .point_placements import (
    RequirementPlacementStrategy,
    VerticalInsertionEncodingPlacementFactory,
    HorizontalInsertionEncodingPlacementFactory,
    PointPlacementFactory,
    RowInsertionFactory,
    ColInsertionFactory,
)
from .remove_empty_rows_and_cols import RemoveEmptyRowsAndColumnsStrategy
from .factor import FactorStrategy, ShuffleFactorStrategy
from .row_column_separation import (
    LessThanRowColSeparationStrategy,
    LessThanOrEqualRowColSeparationStrategy,
)
from .subclass_verification import SubclassVerificationStrategy

from .fusion import FusionFactory, FusionStrategy
from .insertion_encodable_verification import (
    HorizontalInsertionEncodableVerificationStrategy,
    VerticalInsertionEncodableVerificationStrategy,
)

__all__ = (
    "RequirementInsertionStrategy",
    "VerticalInsertionEncodingRequirementInsertionFactory",
    "HorizontalInsertionEncodingRequirementInsertionFactory",
    "CellInsertionFactory",
    "RequirementPlacementStrategy",
    "VerticalInsertionEncodingPlacementFactory",
    "HorizontalInsertionEncodingPlacementFactory",
    "PointPlacementFactory",
    "RowInsertionFactory",
    "CellInsertionFactory",
    "ColInsertionFactory",
    "RemoveEmptyRowsAndColumnsStrategy",
    "FactorStrategy",
    "ShuffleFactorStrategy",
    "LessThanOrEqualRowColSeparationStrategy",
    "LessThanRowColSeparationStrategy",
    "FusionFactory",
    "FusionStrategy",
<<<<<<< HEAD
    "HorizontalInsertionEncodableVerificationStrategy",
    "VerticalInsertionEncodableVerificationStrategy",
=======
    "SubclassVerificationStrategy",
>>>>>>> 469e9941
)<|MERGE_RESOLUTION|>--- conflicted
+++ resolved
@@ -47,10 +47,7 @@
     "LessThanRowColSeparationStrategy",
     "FusionFactory",
     "FusionStrategy",
-<<<<<<< HEAD
     "HorizontalInsertionEncodableVerificationStrategy",
     "VerticalInsertionEncodableVerificationStrategy",
-=======
     "SubclassVerificationStrategy",
->>>>>>> 469e9941
 )